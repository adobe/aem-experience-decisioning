/*
 * Copyright 2022 Adobe. All rights reserved.
 * This file is licensed to you under the Apache License, Version 2.0 (the "License");
 * you may not use this file except in compliance with the License. You may obtain a copy
 * of the License at http://www.apache.org/licenses/LICENSE-2.0
 *
 * Unless required by applicable law or agreed to in writing, software distributed under
 * the License is distributed on an "AS IS" BASIS, WITHOUT WARRANTIES OR REPRESENTATIONS
 * OF ANY KIND, either express or implied. See the License for the specific language
 * governing permissions and limitations under the License.
 */
const MAX_SAMPLING_RATE = 10; // At a maximum we sample 1 in 10 requests

export const DEFAULT_OPTIONS = {
  // Generic properties
  rumSamplingRate: MAX_SAMPLING_RATE, // 1 in 10 requests

  // Audiences related properties
  audiences: {},
  audiencesMetaTagPrefix: 'audience',
  audiencesQueryParameter: 'audience',

  // Campaigns related properties
  campaignsMetaTagPrefix: 'campaign',
  campaignsQueryParameter: 'campaign',

  // Experimentation related properties
  experimentsRoot: '/experiments',
  experimentsConfigFile: 'manifest.json',
  experimentsMetaTag: 'experiment',
  experimentsQueryParameter: 'experiment',
};

/**
 * Checks if the current engine is detected as being a bot.
 * @returns `true` if the current engine is detected as being, `false` otherwise
 */
function isBot() {
  return navigator.userAgent.match(/bot|crawl|spider/i);
}

/**
 * Checks if any of the configured audiences on the page can be resolved.
 * @param {string[]} applicableAudiences a list of configured audiences for the page
 * @param {object} options the plugin options
 * @returns Returns the names of the resolved audiences, or `null` if no audience is configured
 */
export async function getResolvedAudiences(applicableAudiences, options, context) {
  if (!applicableAudiences.length || !Object.keys(options.audiences).length) {
    return null;
  }
  // If we have a forced audience set in the query parameters (typically for simulation purposes)
  // we check if it is applicable
  const usp = new URLSearchParams(window.location.search);
  const forcedAudience = usp.has(options.audiencesQueryParameter)
    ? context.toClassName(usp.get(options.audiencesQueryParameter))
    : null;
  if (forcedAudience) {
    return applicableAudiences.includes(forcedAudience) ? [forcedAudience] : [];
  }

  // Otherwise, return the list of audiences that are resolved on the page
  const results = await Promise.all(
    applicableAudiences
      .map((key) => {
        if (options.audiences[key] && typeof options.audiences[key] === 'function') {
          return options.audiences[key]();
        }
        return false;
      }),
  );
  return applicableAudiences.filter((_, i) => results[i]);
}

/**
 * Replaces element with content from path
 * @param {string} path
 * @param {HTMLElement} element
 * @param {boolean} isBlock
 */
async function replaceInner(path, element) {
  const plainPath = path.endsWith('/')
    ? `${path}index.plain.html`
    : `${path}.plain.html`;
  try {
    const resp = await fetch(plainPath);
    if (!resp.ok) {
      // eslint-disable-next-line no-console
      console.log('error loading content:', resp);
      return false;
    }
    const html = await resp.text();
    // eslint-disable-next-line no-param-reassign
    element.innerHTML = html;
    return true;
  } catch (e) {
    // eslint-disable-next-line no-console
    console.log(`error loading content: ${plainPath}`, e);
  }
  return false;
}

/**
 * Parses the experimentation configuration sheet and creates an internal model.
 *
 * Output model is expected to have the following structure:
 *      {
 *        id: <string>,
 *        label: <string>,
 *        blocks: <string>,
 *        audiences: [<string>],
 *        status: Active | Inactive,
 *        variantNames: [<string>],
 *        variants: {
 *          [variantName]: {
 *            label: <string>
 *            percentageSplit: <number 0-1>,
 *            pages: <string>,
 *            blocks: <string>,
 *          }
 *        }
 *      };
 */
function parseExperimentConfig(json, context) {
  const config = {};
  try {
    json.settings.data.forEach((line) => {
      const key = context.toCamelCase(line.Name);
      if (key === 'audience' || key === 'audiences') {
        config.audiences = line.Value ? line.Value.split(',').map((str) => str.trim()) : [];
      } else if (key === 'experimentName') {
        config.label = line.Value;
      } else {
        config[key] = line.Value;
      }
    });
    const variants = {};
    let variantNames = Object.keys(json.experiences.data[0]);
    variantNames.shift();
    variantNames = variantNames.map((vn) => context.toCamelCase(vn));
    variantNames.forEach((variantName) => {
      variants[variantName] = {};
    });
    let lastKey = 'default';
    json.experiences.data.forEach((line) => {
      let key = context.toCamelCase(line.Name);
      if (!key) key = lastKey;
      lastKey = key;
      const vns = Object.keys(line);
      vns.shift();
      vns.forEach((vn) => {
        const camelVN = context.toCamelCase(vn);
        if (key === 'pages' || key === 'blocks') {
          variants[camelVN][key] = variants[camelVN][key] || [];
          if (key === 'pages') variants[camelVN][key].push(new URL(line[vn]).pathname);
          else variants[camelVN][key].push(line[vn]);
        } else {
          variants[camelVN][key] = line[vn];
        }
      });
    });
    config.variants = variants;
    config.variantNames = variantNames;
    return config;
  } catch (e) {
    // eslint-disable-next-line no-console
    console.log('error parsing experiment config:', e, json);
  }
  return null;
}

/**
 * Checks if the given config is a valid experimentation configuration.
 * @param {object} config the config to check
 * @returns `true` if it is valid, `false` otherwise
 */
export function isValidExperimentationConfig(config) {
  if (!config.variantNames
    || !config.variantNames.length
    || !config.variants
    || !Object.values(config.variants).length
    || !Object.values(config.variants).every((v) => (
      typeof v === 'object'
      && !!v.blocks
      && !!v.pages
      && (v.percentageSplit === '' || !!v.percentageSplit)
    ))) {
    return false;
  }
  return true;
}

/**
 * Calculates percentage split for variants where the percentage split is not
 * explicitly configured.
 * Substracts from 100 the explicitly configured percentage splits,
 * and divides the remaining percentage, among the variants without explicit
 * percentage split configured
 * @param {Array} variant objects
 */
function inferEmptyPercentageSplits(variants) {
  const variantsWithoutPercentage = [];

  const remainingPercentage = variants.reduce((result, variant) => {
    if (!variant.percentageSplit) {
      variantsWithoutPercentage.push(variant);
    }
    const newResult = result - parseFloat(variant.percentageSplit || 0);
    return newResult;
  }, 1);
  if (variantsWithoutPercentage.length) {
    const missingPercentage = remainingPercentage / variantsWithoutPercentage.length;
    variantsWithoutPercentage.forEach((v) => {
      v.percentageSplit = missingPercentage.toFixed(2);
    });
  }
}

/**
 * Gets experiment config from the metadata.
 *
 * @param {string} experimentId The experiment identifier
 * @param {string} instantExperiment The list of varaints
 * @returns {object} the experiment manifest
 */
export function getConfigForInstantExperiment(
  experimentId,
  instantExperiment,
  pluginOptions,
  context,
) {
  const audience = context.getMetadata(`${pluginOptions.experimentsMetaTag}-audience`);
  const config = {
    label: `Instant Experiment: ${experimentId}`,
    audiences: audience ? audience.split(',').map(context.toClassName) : [],
    status: 'Active',
    id: experimentId,
    variants: {},
    variantNames: [],
  };

  const pages = instantExperiment.split(',').map((p) => new URL(p.trim()).pathname);

  const splitString = context.getMetadata(`${pluginOptions.experimentsMetaTag}-split`);
  const splits = splitString
    // custom split
    ? splitString.split(',').map((i) => parseInt(i, 10) / 100)
    // even split fallback
    : [...new Array(pages.length)].map(() => 1 / (pages.length + 1));

  config.variantNames.push('control');
  config.variants.control = {
    percentageSplit: '',
    pages: [window.location.pathname],
    blocks: [],
    label: 'Control',
  };

  pages.forEach((page, i) => {
    const vname = `challenger-${i + 1}`;
    config.variantNames.push(vname);
    config.variants[vname] = {
      percentageSplit: `${splits[i].toFixed(2)}`,
      pages: [page],
      blocks: [],
      label: `Challenger ${i + 1}`,
    };
  });
  inferEmptyPercentageSplits(Object.values(config.variants));
  return (config);
}

/**
 * Gets experiment config from the manifest and transforms it to more easily
 * consumable structure.
 *
 * the manifest consists of two sheets "settings" and "experiences", by default
 *
 * "settings" is applicable to the entire test and contains information
 * like "Audience", "Status" or "Blocks".
 *
 * "experience" hosts the experiences in rows, consisting of:
 * a "Percentage Split", "Label" and a set of "Links".
 *
 *
 * @param {string} experimentId The experiment identifier
 * @param {object} pluginOptions The plugin options
 * @returns {object} containing the experiment manifest
 */
export async function getConfigForFullExperiment(experimentId, pluginOptions, context) {
  const path = `${pluginOptions.experimentsRoot}/${experimentId}/${pluginOptions.experimentsConfigFile}`;
  try {
    const resp = await fetch(path);
    if (!resp.ok) {
      // eslint-disable-next-line no-console
      console.log('error loading experiment config:', resp);
      return null;
    }
    const json = await resp.json();
    const config = pluginOptions.parser
      ? pluginOptions.parser(json, context)
      : parseExperimentConfig(json, context);
    if (!config) {
      return null;
    }
    config.id = experimentId;
    config.manifest = path;
    config.basePath = `${pluginOptions.experimentsRoot}/${experimentId}`;
    inferEmptyPercentageSplits(Object.values(config.variants));
    return config;
  } catch (e) {
    // eslint-disable-next-line no-console
    console.log(`error loading experiment manifest: ${path}`, e);
  }
  return null;
}

function getDecisionPolicy(config) {
  const decisionPolicy = {
    id: 'content-experimentation-policy',
    rootDecisionNodeId: 'n1',
    decisionNodes: [{
      id: 'n1',
      type: 'EXPERIMENTATION',
      experiment: {
        id: config.id,
        identityNamespace: 'ECID',
        randomizationUnit: 'DEVICE',
        treatments: Object.entries(config.variants).map(([key, props]) => ({
          id: key,
          allocationPercentage: Number(props.percentageSplit) * 100,
        })),
      },
    }],
  };
  return decisionPolicy;
}

export async function getConfig(experiment, instantExperiment, pluginOptions, context) {
  const usp = new URLSearchParams(window.location.search);
  const [forcedExperiment, forcedVariant] = usp.has(pluginOptions.experimentsQueryParameter)
    ? usp.get(pluginOptions.experimentsQueryParameter).split('/')
    : [];

  const experimentConfig = instantExperiment
    ? await getConfigForInstantExperiment(experiment, instantExperiment, pluginOptions, context)
    : await getConfigForFullExperiment(experiment, pluginOptions, context);

  // eslint-disable-next-line no-console
  console.debug(experimentConfig);
  if (!experimentConfig) {
    return null;
  }

  const forcedAudience = usp.has(pluginOptions.audiencesQueryParameter)
    ? context.toClassName(usp.get(pluginOptions.audiencesQueryParameter))
    : null;

  experimentConfig.resolvedAudiences = await getResolvedAudiences.call(
    this,
    experimentConfig.audiences,
    pluginOptions,
    context,
  );
  experimentConfig.run = (
    // experiment is active or forced
    (context.toCamelCase(experimentConfig.status) === 'active' || forcedExperiment)
    // experiment has resolved audiences if configured
    && (!experimentConfig.resolvedAudiences || experimentConfig.resolvedAudiences.length)
    // forced audience resolves if defined
    && (!forcedAudience || experimentConfig.audiences.includes(forcedAudience))
  );

  window.hlx = window.hlx || {};
  if (!experimentConfig.run) {
    return false;
  }
  window.hlx.experiment = experimentConfig;

  // eslint-disable-next-line no-console
  console.debug('run', experimentConfig.run, experimentConfig.audiences);
  if (forcedVariant && experimentConfig.variantNames.includes(forcedVariant)) {
    experimentConfig.selectedVariant = forcedVariant;
  } else {
    // eslint-disable-next-line import/extensions
    const { ued } = await import('./ued.js');
    const decision = ued.evaluateDecisionPolicy(getDecisionPolicy(experimentConfig), {});
    experimentConfig.selectedVariant = decision.items[0].id;
  }
  return experimentConfig;
}

export async function runExperiment(document, options, context) {
  if (isBot()) {
    return false;
  }

  const pluginOptions = { ...DEFAULT_OPTIONS, ...(options || {}) };
  const experiment = context.getMetadata(pluginOptions.experimentsMetaTag);
  if (!experiment) {
    return false;
  }
  const variants = context.getMetadata('instant-experiment')
    || context.getMetadata(`${pluginOptions.experimentsMetaTag}-variants`);
  let experimentConfig;
  try {
    experimentConfig = await getConfig(experiment, variants, pluginOptions, context);
  } catch (err) {
    // eslint-disable-next-line no-console
    console.error('Invalid experiment config.', err);
  }
  if (!experimentConfig || !isValidExperimentationConfig(experimentConfig)) {
    // eslint-disable-next-line no-console
    console.warn('Invalid experiment config. Please review your metadata, sheet and parser.');
    return false;
  }
  // eslint-disable-next-line no-console
  console.debug(`running experiment (${window.hlx.experiment.id}) -> ${window.hlx.experiment.selectedVariant}`);

  if (experimentConfig.selectedVariant === experimentConfig.variantNames[0]) {
    return false;
  }

  const { pages } = experimentConfig.variants[experimentConfig.selectedVariant];
  if (!pages.length) {
    return false;
  }

  const currentPath = window.location.pathname;
  const control = experimentConfig.variants[experimentConfig.variantNames[0]];
  const index = control.pages.indexOf(currentPath);
  if (index < 0 || pages[index] === currentPath) {
    return false;
  }

  // Fullpage content experiment
  document.body.classList.add(`experiment-${experimentConfig.id}`);
  const result = await replaceInner(pages[0], document.querySelector('main'));
  if (!result) {
    // eslint-disable-next-line no-console
    console.debug(`failed to serve variant ${window.hlx.experiment.selectedVariant}. Falling back to ${experimentConfig.variantNames[0]}.`);
  }
  document.body.classList.add(`variant-${result ? experimentConfig.selectedVariant : experimentConfig.variantNames[0]}`);
  context.sampleRUM('experiment', {
    source: experimentConfig.id,
    target: result ? experimentConfig.selectedVariant : experimentConfig.variantNames[0],
  });
  return result;
}

export async function runCampaign(document, options, context) {
  if (isBot()) {
    return false;
  }

  const pluginOptions = { ...DEFAULT_OPTIONS, ...options };
  const usp = new URLSearchParams(window.location.search);
  const campaign = (usp.has(pluginOptions.campaignsQueryParameter)
    ? context.toClassName(usp.get(pluginOptions.campaignsQueryParameter))
    : null)
    || (usp.has('utm_campaign') ? context.toClassName(usp.get('utm_campaign')) : null);
  if (!campaign) {
    return false;
  }

<<<<<<< HEAD
  let audiences = context.getMetadata(`${pluginOptions.campaignsMetaTagPrefix}-audience`);
  if (audiences) {
    audiences = audiences.split(',').map(context.toClassName);
    const resolvedAudiences = await getResolvedAudiences(audiences, pluginOptions, context);
=======
  let audiences = this.getMetadata(`${options.campaignsMetaTagPrefix}-audience`);
  if (audiences) {
    audiences = audiences.split(',').map(this.toClassName);
    const resolvedAudiences = await getResolvedAudiences.call(this, audiences, options);
>>>>>>> 0071dbdd
    if (!!resolvedAudiences && !resolvedAudiences.length) {
      return false;
    }
  }

  const allowedCampaigns = context.getAllMetadata(pluginOptions.campaignsMetaTagPrefix);
  if (!Object.keys(allowedCampaigns).includes(campaign)) {
    return false;
  }

  const urlString = allowedCampaigns[campaign];
  if (!urlString) {
    return false;
  }

  try {
    const url = new URL(urlString);
    const result = replaceInner(url.pathname, document.querySelector('main'));
    if (!result) {
      // eslint-disable-next-line no-console
      console.debug(`failed to serve campaign ${campaign}. Falling back to default content.`);
    }
    document.body.classList.add(`campaign-${campaign}`);
    context.sampleRUM('campaign', {
      source: window.location.href,
      target: result ? campaign : 'default',
    });
    return result;
  } catch (err) {
    // eslint-disable-next-line no-console
    console.error(err);
    return false;
  }
}

export async function serveAudience(document, options, context) {
  if (isBot()) {
    return false;
  }

  const pluginOptions = { ...DEFAULT_OPTIONS, ...(options || {}) };
  const configuredAudiences = context.getAllMetadata(pluginOptions.audiencesMetaTagPrefix);
  if (!Object.keys(configuredAudiences).length) {
    return false;
  }

  const audiences = await getResolvedAudiences.call(
    this,
    Object.keys(configuredAudiences),
    pluginOptions,
    context,
  );
  if (!audiences || !audiences.length) {
    return false;
  }

  const usp = new URLSearchParams(window.location.search);
  const forcedAudience = usp.has(pluginOptions.audiencesQueryParameter)
    ? context.toClassName(usp.get(pluginOptions.audiencesQueryParameter))
    : null;

  const urlString = configuredAudiences[forcedAudience || audiences[0]];
  if (!urlString) {
    return false;
  }

  try {
    const url = new URL(urlString);
    const result = replaceInner(url.pathname, document.querySelector('main'));
    if (!result) {
      // eslint-disable-next-line no-console
      console.debug(`failed to serve audience ${forcedAudience || audiences[0]}. Falling back to default content.`);
    }
    document.body.classList.add(audiences.map((audience) => `audience-${audience}`));
    context.sampleRUM('audiences', {
      source: window.location.href,
      target: result ? forcedAudience || audiences.join(',') : 'default',
    });
    return result;
  } catch (err) {
    // eslint-disable-next-line no-console
    console.error(err);
    return false;
  }
}

window.hlx.patchBlockConfig.push((config) => {
  const { experiment } = window.hlx;

  // No experiment is running
  if (!experiment || !experiment.run) {
    return config;
  }

  // The current experiment does not modify the block
  if (experiment.selectedVariant === experiment.variantNames[0]
    || !experiment.variants[experiment.variantNames[0]].blocks
    || !experiment.variants[experiment.variantNames[0]].blocks.includes(config.blockName)) {
    return config;
  }

  // The current experiment does not modify the block code
  const variant = experiment.variants[experiment.selectedVariant];
  if (!variant.blocks.length) {
    return config;
  }

  let index = experiment.variants[experiment.variantNames[0]].blocks.indexOf('');
  if (index < 0) {
    index = experiment.variants[experiment.variantNames[0]].blocks.indexOf(config.blockName);
  }
  if (index < 0) {
    index = experiment.variants[experiment.variantNames[0]].blocks.indexOf(`/blocks/${config.blockName}`);
  }
  if (index < 0) {
    return config;
  }

  let origin = '';
  let path;
  if (/^https?:\/\//.test(variant.blocks[index])) {
    const url = new URL(variant.blocks[index]);
    // Experimenting from a different branch
    if (url.origin !== window.location.origin) {
      origin = url.origin;
    }
    // Experimenting from a block path
    if (url.pathname !== '/') {
      path = url.pathname;
    } else {
      path = `/blocks/${config.blockName}`;
    }
  } else { // Experimenting from a different branch on the same branch
    path = `/blocks/${variant.blocks[index]}`;
  }
  if (!origin && !path) {
    return config;
  }

  const { codeBasePath } = window.hlx;
  return {
    ...config,
    cssPath: `${origin}${codeBasePath}${path}/${config.blockName}.css`,
    jsPath: `${origin}${codeBasePath}${path}/${config.blockName}.js`,
  };
});

let isAdjusted = false;
function adjustedRumSamplingRate(checkpoint, options, context) {
  const pluginOptions = { ...DEFAULT_OPTIONS, ...(options || {}) };
  return (data) => {
    if (!window.hlx.rum.isSelected && !isAdjusted) {
      isAdjusted = true;
      // adjust sampling rate based on project config …
      window.hlx.rum.weight = Math.min(
        window.hlx.rum.weight,
        // … but limit it to the 10% sampling at max to avoid losing anonymization
        // and reduce burden on the backend
        Math.max(pluginOptions.rumSamplingRate, MAX_SAMPLING_RATE),
      );
      window.hlx.rum.isSelected = (window.hlx.rum.random * window.hlx.rum.weight < 1);
      if (window.hlx.rum.isSelected) {
        context.sampleRUM(checkpoint, data);
      }
    }
    return true;
  };
}

export async function loadEager(document, options, context) {
  context.sampleRUM.always.on('audiences', adjustedRumSamplingRate('audiences', options, context));
  context.sampleRUM.always.on('campaign', adjustedRumSamplingRate('campaign', options, context));
  context.sampleRUM.always.on('experiment', adjustedRumSamplingRate('experiment', options, context));
  let res = await runCampaign(document, options, context);
  if (!res) {
    res = await runExperiment(document, options, context);
  }
  if (!res) {
    res = await serveAudience(document, options, context);
  }
}

export async function loadLazy(document, options, context) {
  const pluginOptions = {
    ...DEFAULT_OPTIONS,
    ...(options || {}),
  };
  // eslint-disable-next-line import/no-cycle
  const preview = await import('./preview.js');
  preview.default(document, pluginOptions, { ...context, getResolvedAudiences });
}<|MERGE_RESOLUTION|>--- conflicted
+++ resolved
@@ -463,17 +463,10 @@
     return false;
   }
 
-<<<<<<< HEAD
   let audiences = context.getMetadata(`${pluginOptions.campaignsMetaTagPrefix}-audience`);
   if (audiences) {
     audiences = audiences.split(',').map(context.toClassName);
     const resolvedAudiences = await getResolvedAudiences(audiences, pluginOptions, context);
-=======
-  let audiences = this.getMetadata(`${options.campaignsMetaTagPrefix}-audience`);
-  if (audiences) {
-    audiences = audiences.split(',').map(this.toClassName);
-    const resolvedAudiences = await getResolvedAudiences.call(this, audiences, options);
->>>>>>> 0071dbdd
     if (!!resolvedAudiences && !resolvedAudiences.length) {
       return false;
     }
